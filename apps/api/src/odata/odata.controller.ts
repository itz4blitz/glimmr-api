<<<<<<< HEAD
import { Controller, Get, Query, Req, Res } from '@nestjs/common';
import { ApiTags, ApiOperation, ApiResponse, ApiQuery } from '@nestjs/swagger';
import { Throttle } from '@nestjs/throttler';
=======
import { Controller, Get, Query, Req, Res, UseGuards } from '@nestjs/common';
import { ApiTags, ApiOperation, ApiResponse, ApiQuery, ApiSecurity } from '@nestjs/swagger';
>>>>>>> 664eadfa
import { ODataService } from './odata.service';
import { ApiKeyAuthGuard } from '../auth/guards/api-key-auth.guard';
import { RolesGuard } from '../auth/guards/roles.guard';
import { Roles } from '../auth/decorators/roles.decorator';
import { ODataQueryDto } from '../common/dto/query.dto';
import { RequestDto, ResponseDto } from '../common/dto/request.dto';

@ApiTags('odata')
@Controller('odata')
@ApiSecurity('x-api-key')
@UseGuards(ApiKeyAuthGuard, RolesGuard)
export class ODataController {
  constructor(private readonly odataService: ODataService) {}

  @Get()
  @ApiOperation({ summary: 'OData service document' })
  @ApiResponse({ status: 200, description: 'OData service document retrieved successfully' })
  @Roles('admin', 'api-user')
  async getServiceDocument(@Req() req: any, @Res() res: any) {
  async getServiceDocument(@Req() req: RequestDto, @Res() res: ResponseDto) {
    const serviceDoc = await this.odataService.getServiceDocument(req);
    res.setHeader('Content-Type', 'application/json;odata.metadata=minimal');
    res.setHeader('OData-Version', '4.0');
    return res.json(serviceDoc);
  }

  @Get('$metadata')
  @ApiOperation({ summary: 'OData metadata document' })
  @ApiResponse({ status: 200, description: 'OData metadata document retrieved successfully' })
  @Roles('admin', 'api-user')
  async getMetadata(@Res() res: any) {
  async getMetadata(@Res() res: ResponseDto) {
    const metadata = await this.odataService.getMetadata();
    res.setHeader('Content-Type', 'application/xml');
    res.setHeader('OData-Version', '4.0');
    return res.send(metadata);
  }

  @Get('hospitals')
  @Throttle({ expensive: { limit: 20, ttl: 900000 } })
  @ApiOperation({ summary: 'OData hospitals entity set' })
  @ApiResponse({ status: 200, description: 'Hospitals data retrieved successfully' })
  @Roles('admin', 'api-user')
  @ApiQuery({ name: '$select', required: false, description: 'Select specific fields' })
  @ApiQuery({ name: '$filter', required: false, description: 'Filter criteria' })
  @ApiQuery({ name: '$orderby', required: false, description: 'Sort order' })
  @ApiQuery({ name: '$top', required: false, description: 'Number of records to return' })
  @ApiQuery({ name: '$skip', required: false, description: 'Number of records to skip' })
  @ApiQuery({ name: '$count', required: false, description: 'Include count' })
  async getHospitals(
    @Res() res: any,
    @Query('$select') select?: string,
    @Query('$filter') filter?: string,
    @Query('$orderby') orderby?: string,
    @Query('$top') top?: number,
    @Query('$skip') skip?: number,
    @Query('$count') count?: boolean,
  ) {
    const data = await this.odataService.getHospitals({
      select,
      filter,
      orderby,
      top,
      skip,
      count,
    });
  async getHospitals(@Res() res: ResponseDto, @Query() query: ODataQueryDto) {
    const data = await this.odataService.getHospitals(query);
    res.setHeader('Content-Type', 'application/json;odata.metadata=minimal');
    res.setHeader('OData-Version', '4.0');
    return res.json(data);
  }

  @Get('prices')
  @Throttle({ expensive: { limit: 10, ttl: 900000 } })
  @ApiOperation({ summary: 'OData prices entity set' })
  @ApiResponse({ status: 200, description: 'Prices data retrieved successfully' })
  @Roles('admin', 'api-user')
  @ApiQuery({ name: '$select', required: false, description: 'Select specific fields' })
  @ApiQuery({ name: '$filter', required: false, description: 'Filter criteria' })
  @ApiQuery({ name: '$orderby', required: false, description: 'Sort order' })
  @ApiQuery({ name: '$top', required: false, description: 'Number of records to return' })
  @ApiQuery({ name: '$skip', required: false, description: 'Number of records to skip' })
  @ApiQuery({ name: '$count', required: false, description: 'Include count' })
  async getPrices(
    @Res() res: any,
    @Query('$select') select?: string,
    @Query('$filter') filter?: string,
    @Query('$orderby') orderby?: string,
    @Query('$top') top?: number,
    @Query('$skip') skip?: number,
    @Query('$count') count?: boolean,
  ) {
    const data = await this.odataService.getPrices({
      select,
      filter,
      orderby,
      top,
      skip,
      count,
    });
  async getPrices(@Res() res: ResponseDto, @Query() query: ODataQueryDto) {
    const data = await this.odataService.getPrices(query);
    res.setHeader('Content-Type', 'application/json;odata.metadata=minimal');
    res.setHeader('OData-Version', '4.0');
    return res.json(data);
  }

  @Get('analytics')
  @Throttle({ expensive: { limit: 15, ttl: 900000 } })
  @ApiOperation({ summary: 'OData analytics entity set' })
  @ApiResponse({ status: 200, description: 'Analytics data retrieved successfully' })
  @Roles('admin', 'api-user')
  @ApiQuery({ name: '$select', required: false, description: 'Select specific fields' })
  @ApiQuery({ name: '$filter', required: false, description: 'Filter criteria' })
  @ApiQuery({ name: '$orderby', required: false, description: 'Sort order' })
  @ApiQuery({ name: '$top', required: false, description: 'Number of records to return' })
  @ApiQuery({ name: '$skip', required: false, description: 'Number of records to skip' })
  @ApiQuery({ name: '$count', required: false, description: 'Include count' })
  async getAnalytics(
    @Res() res: any,
    @Query('$select') select?: string,
    @Query('$filter') filter?: string,
    @Query('$orderby') orderby?: string,
    @Query('$top') top?: number,
    @Query('$skip') skip?: number,
    @Query('$count') count?: boolean,
  ) {
    const data = await this.odataService.getAnalytics({
      select,
      filter,
      orderby,
      top,
      skip,
      count,
    });
  async getAnalytics(@Res() res: ResponseDto, @Query() query: ODataQueryDto) {
    const data = await this.odataService.getAnalytics(query);
    res.setHeader('Content-Type', 'application/json;odata.metadata=minimal');
    res.setHeader('OData-Version', '4.0');
    return res.json(data);
  }
}<|MERGE_RESOLUTION|>--- conflicted
+++ resolved
@@ -1,11 +1,8 @@
-<<<<<<< HEAD
 import { Controller, Get, Query, Req, Res } from '@nestjs/common';
 import { ApiTags, ApiOperation, ApiResponse, ApiQuery } from '@nestjs/swagger';
 import { Throttle } from '@nestjs/throttler';
-=======
 import { Controller, Get, Query, Req, Res, UseGuards } from '@nestjs/common';
 import { ApiTags, ApiOperation, ApiResponse, ApiQuery, ApiSecurity } from '@nestjs/swagger';
->>>>>>> 664eadfa
 import { ODataService } from './odata.service';
 import { ApiKeyAuthGuard } from '../auth/guards/api-key-auth.guard';
 import { RolesGuard } from '../auth/guards/roles.guard';
