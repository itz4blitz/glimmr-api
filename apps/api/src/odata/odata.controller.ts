--- conflicted
+++ resolved
@@ -1,14 +1,11 @@
 import { Controller, Get, Query, Req, Res, UseGuards } from '@nestjs/common';
 import { ApiTags, ApiOperation, ApiResponse, ApiQuery, ApiSecurity } from '@nestjs/swagger';
 import { ODataService } from './odata.service';
-<<<<<<< HEAD
 import { ApiKeyAuthGuard } from '../auth/guards/api-key-auth.guard';
 import { RolesGuard } from '../auth/guards/roles.guard';
 import { Roles } from '../auth/decorators/roles.decorator';
-=======
 import { ODataQueryDto } from '../common/dto/query.dto';
 import { RequestDto, ResponseDto } from '../common/dto/request.dto';
->>>>>>> 4a4e854f
 
 @ApiTags('odata')
 @Controller('odata')
@@ -20,12 +17,9 @@
   @Get()
   @ApiOperation({ summary: 'OData service document' })
   @ApiResponse({ status: 200, description: 'OData service document retrieved successfully' })
-<<<<<<< HEAD
   @Roles('admin', 'api-user')
   async getServiceDocument(@Req() req: any, @Res() res: any) {
-=======
   async getServiceDocument(@Req() req: RequestDto, @Res() res: ResponseDto) {
->>>>>>> 4a4e854f
     const serviceDoc = await this.odataService.getServiceDocument(req);
     res.setHeader('Content-Type', 'application/json;odata.metadata=minimal');
     res.setHeader('OData-Version', '4.0');
@@ -35,12 +29,9 @@
   @Get('$metadata')
   @ApiOperation({ summary: 'OData metadata document' })
   @ApiResponse({ status: 200, description: 'OData metadata document retrieved successfully' })
-<<<<<<< HEAD
   @Roles('admin', 'api-user')
   async getMetadata(@Res() res: any) {
-=======
   async getMetadata(@Res() res: ResponseDto) {
->>>>>>> 4a4e854f
     const metadata = await this.odataService.getMetadata();
     res.setHeader('Content-Type', 'application/xml');
     res.setHeader('OData-Version', '4.0');
@@ -50,7 +41,6 @@
   @Get('hospitals')
   @ApiOperation({ summary: 'OData hospitals entity set' })
   @ApiResponse({ status: 200, description: 'Hospitals data retrieved successfully' })
-<<<<<<< HEAD
   @Roles('admin', 'api-user')
   @ApiQuery({ name: '$select', required: false, description: 'Select specific fields' })
   @ApiQuery({ name: '$filter', required: false, description: 'Filter criteria' })
@@ -75,10 +65,8 @@
       skip,
       count,
     });
-=======
   async getHospitals(@Res() res: ResponseDto, @Query() query: ODataQueryDto) {
     const data = await this.odataService.getHospitals(query);
->>>>>>> 4a4e854f
     res.setHeader('Content-Type', 'application/json;odata.metadata=minimal');
     res.setHeader('OData-Version', '4.0');
     return res.json(data);
@@ -87,7 +75,6 @@
   @Get('prices')
   @ApiOperation({ summary: 'OData prices entity set' })
   @ApiResponse({ status: 200, description: 'Prices data retrieved successfully' })
-<<<<<<< HEAD
   @Roles('admin', 'api-user')
   @ApiQuery({ name: '$select', required: false, description: 'Select specific fields' })
   @ApiQuery({ name: '$filter', required: false, description: 'Filter criteria' })
@@ -112,10 +99,8 @@
       skip,
       count,
     });
-=======
   async getPrices(@Res() res: ResponseDto, @Query() query: ODataQueryDto) {
     const data = await this.odataService.getPrices(query);
->>>>>>> 4a4e854f
     res.setHeader('Content-Type', 'application/json;odata.metadata=minimal');
     res.setHeader('OData-Version', '4.0');
     return res.json(data);
@@ -124,7 +109,6 @@
   @Get('analytics')
   @ApiOperation({ summary: 'OData analytics entity set' })
   @ApiResponse({ status: 200, description: 'Analytics data retrieved successfully' })
-<<<<<<< HEAD
   @Roles('admin', 'api-user')
   @ApiQuery({ name: '$select', required: false, description: 'Select specific fields' })
   @ApiQuery({ name: '$filter', required: false, description: 'Filter criteria' })
@@ -149,10 +133,8 @@
       skip,
       count,
     });
-=======
   async getAnalytics(@Res() res: ResponseDto, @Query() query: ODataQueryDto) {
     const data = await this.odataService.getAnalytics(query);
->>>>>>> 4a4e854f
     res.setHeader('Content-Type', 'application/json;odata.metadata=minimal');
     res.setHeader('OData-Version', '4.0');
     return res.json(data);
