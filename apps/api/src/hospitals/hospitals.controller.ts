import { Controller, Get, Query, Param } from '@nestjs/common';
import { ApiTags, ApiOperation, ApiResponse, ApiQuery, ApiParam } from '@nestjs/swagger';
<<<<<<< HEAD
import { HospitalsService } from './hospitals.service.js';
import { ErrorResponseDto } from '../common/exceptions';
=======
import { HospitalsService } from './hospitals.service';
import { HospitalFilterQueryDto } from '../common/dto/query.dto';
>>>>>>> 1488f1eb

@ApiTags('hospitals')
@Controller('hospitals')
export class HospitalsController {
  constructor(private readonly hospitalsService: HospitalsService) {}

  @Get()
  @ApiOperation({ summary: 'Get all hospitals' })
  @ApiResponse({ status: 200, description: 'List of hospitals retrieved successfully' })
<<<<<<< HEAD
  @ApiResponse({ status: 500, description: 'Internal server error', type: ErrorResponseDto })
  @ApiQuery({ name: 'state', required: false, description: 'Filter by state' })
  @ApiQuery({ name: 'city', required: false, description: 'Filter by city' })
  @ApiQuery({ name: 'limit', required: false, description: 'Number of results to return' })
  @ApiQuery({ name: 'offset', required: false, description: 'Number of results to skip' })
  async getHospitals(
    @Query('state') state?: string,
    @Query('city') city?: string,
    @Query('limit') limit?: number,
    @Query('offset') offset?: number,
  ) {
    return this.hospitalsService.getHospitals({ state, city, limit, offset });
=======
  async getHospitals(@Query() query: HospitalFilterQueryDto) {
    return this.hospitalsService.getHospitals(query);
>>>>>>> 1488f1eb
  }

  @Get(':id')
  @ApiOperation({ summary: 'Get hospital by ID' })
  @ApiResponse({ status: 200, description: 'Hospital retrieved successfully' })
  @ApiResponse({ status: 404, description: 'Hospital not found', type: ErrorResponseDto })
  @ApiResponse({ status: 500, description: 'Internal server error', type: ErrorResponseDto })
  @ApiParam({ name: 'id', description: 'Hospital ID' })
  async getHospitalById(@Param('id') id: string) {
    return this.hospitalsService.getHospitalById(id);
  }

  @Get(':id/prices')
  @ApiOperation({ summary: 'Get pricing data for a hospital' })
  @ApiResponse({ status: 200, description: 'Hospital pricing data retrieved successfully' })
  @ApiResponse({ status: 404, description: 'Hospital not found', type: ErrorResponseDto })
  @ApiResponse({ status: 500, description: 'Internal server error', type: ErrorResponseDto })
  @ApiParam({ name: 'id', description: 'Hospital ID' })
  @ApiQuery({ name: 'service', required: false, description: 'Filter by service type' })
  async getHospitalPrices(
    @Param('id') id: string,
    @Query('service') service?: string,
  ) {
    return this.hospitalsService.getHospitalPrices(id, { service });
  }


}<|MERGE_RESOLUTION|>--- conflicted
+++ resolved
@@ -1,12 +1,9 @@
 import { Controller, Get, Query, Param } from '@nestjs/common';
 import { ApiTags, ApiOperation, ApiResponse, ApiQuery, ApiParam } from '@nestjs/swagger';
-<<<<<<< HEAD
 import { HospitalsService } from './hospitals.service.js';
 import { ErrorResponseDto } from '../common/exceptions';
-=======
 import { HospitalsService } from './hospitals.service';
 import { HospitalFilterQueryDto } from '../common/dto/query.dto';
->>>>>>> 1488f1eb
 
 @ApiTags('hospitals')
 @Controller('hospitals')
@@ -16,7 +13,6 @@
   @Get()
   @ApiOperation({ summary: 'Get all hospitals' })
   @ApiResponse({ status: 200, description: 'List of hospitals retrieved successfully' })
-<<<<<<< HEAD
   @ApiResponse({ status: 500, description: 'Internal server error', type: ErrorResponseDto })
   @ApiQuery({ name: 'state', required: false, description: 'Filter by state' })
   @ApiQuery({ name: 'city', required: false, description: 'Filter by city' })
@@ -29,10 +25,8 @@
     @Query('offset') offset?: number,
   ) {
     return this.hospitalsService.getHospitals({ state, city, limit, offset });
-=======
   async getHospitals(@Query() query: HospitalFilterQueryDto) {
     return this.hospitalsService.getHospitals(query);
->>>>>>> 1488f1eb
   }
 
   @Get(':id')
