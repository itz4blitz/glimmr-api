--- conflicted
+++ resolved
@@ -1,13 +1,10 @@
 import { Controller, Get, Query, Param, HttpException, HttpStatus } from '@nestjs/common';
 import { ApiTags, ApiOperation, ApiResponse, ApiQuery, ApiParam } from '@nestjs/swagger';
-<<<<<<< HEAD
 import { HospitalsService } from './hospitals.service';
-=======
 import { HospitalsService } from './hospitals.service.js';
 import { ErrorResponseDto } from '../common/exceptions';
 import { HospitalsService } from './hospitals.service';
 import { HospitalFilterQueryDto } from '../common/dto/query.dto';
->>>>>>> 8c0e26c4
 
 @ApiTags('hospitals')
 @Controller('hospitals')
@@ -17,12 +14,9 @@
   @Get()
   @ApiOperation({ summary: 'Get all hospitals' })
   @ApiResponse({ status: 200, description: 'List of hospitals retrieved successfully' })
-<<<<<<< HEAD
   @ApiResponse({ status: 500, description: 'Internal server error' })
   @ApiResponse({ status: 503, description: 'Service unavailable - database connection failed' })
-=======
   @ApiResponse({ status: 500, description: 'Internal server error', type: ErrorResponseDto })
->>>>>>> 8c0e26c4
   @ApiQuery({ name: 'state', required: false, description: 'Filter by state' })
   @ApiQuery({ name: 'city', required: false, description: 'Filter by city' })
   @ApiQuery({ name: 'limit', required: false, description: 'Number of results to return' })
@@ -33,7 +27,6 @@
     @Query('limit') limit?: number,
     @Query('offset') offset?: number,
   ) {
-<<<<<<< HEAD
     try {
       return await this.hospitalsService.getHospitals({ state, city, limit, offset });
     } catch (error) {
@@ -56,24 +49,19 @@
         HttpStatus.INTERNAL_SERVER_ERROR
       );
     }
-=======
     return this.hospitalsService.getHospitals({ state, city, limit, offset });
   async getHospitals(@Query() query: HospitalFilterQueryDto) {
     return this.hospitalsService.getHospitals(query);
->>>>>>> 8c0e26c4
   }
 
   @Get(':id')
   @ApiOperation({ summary: 'Get hospital by ID' })
   @ApiResponse({ status: 200, description: 'Hospital retrieved successfully' })
-<<<<<<< HEAD
   @ApiResponse({ status: 404, description: 'Hospital not found' })
   @ApiResponse({ status: 500, description: 'Internal server error' })
   @ApiResponse({ status: 503, description: 'Service unavailable - database connection failed' })
-=======
   @ApiResponse({ status: 404, description: 'Hospital not found', type: ErrorResponseDto })
   @ApiResponse({ status: 500, description: 'Internal server error', type: ErrorResponseDto })
->>>>>>> 8c0e26c4
   @ApiParam({ name: 'id', description: 'Hospital ID' })
   async getHospitalById(@Param('id') id: string) {
     try {
@@ -117,13 +105,10 @@
   @Get(':id/prices')
   @ApiOperation({ summary: 'Get pricing data for a hospital' })
   @ApiResponse({ status: 200, description: 'Hospital pricing data retrieved successfully' })
-<<<<<<< HEAD
   @ApiResponse({ status: 500, description: 'Internal server error' })
   @ApiResponse({ status: 503, description: 'Service unavailable - database connection failed' })
-=======
   @ApiResponse({ status: 404, description: 'Hospital not found', type: ErrorResponseDto })
   @ApiResponse({ status: 500, description: 'Internal server error', type: ErrorResponseDto })
->>>>>>> 8c0e26c4
   @ApiParam({ name: 'id', description: 'Hospital ID' })
   @ApiQuery({ name: 'service', required: false, description: 'Filter by service type' })
   async getHospitalPrices(
