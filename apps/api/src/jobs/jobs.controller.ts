--- conflicted
+++ resolved
@@ -1,16 +1,3 @@
-<<<<<<< HEAD
-import { Controller, Get, Post, Body, Param, Query, UseGuards } from '@nestjs/common';
-import { ApiTags, ApiOperation, ApiResponse, ApiQuery, ApiParam, ApiBody, ApiBearerAuth } from '@nestjs/swagger';
-import { Throttle } from '@nestjs/throttler';
-import { JobsService } from './jobs.service';
-import { HospitalMonitorService } from './services/hospital-monitor.service';
-import { PRAPipelineService } from './services/pra-pipeline.service';
-import { TriggerHospitalImportDto, TriggerPriceFileDownloadDto, StartHospitalImportDto, StartPriceUpdateDto, TriggerPRAScanDto } from './dto/hospital-import.dto';
-import { JwtAuthGuard } from '../auth/guards/jwt-auth.guard';
-import { RolesGuard } from '../auth/guards/roles.guard';
-import { Roles } from '../auth/decorators/roles.decorator';
-import { JobFilterQueryDto } from '../common/dto/query.dto';
-=======
 import { Controller, Get, Post, Body, Param, Query, UseGuards, Delete } from '@nestjs/common';
 import { ApiTags, ApiOperation, ApiResponse, ApiQuery, ApiParam, ApiBody, ApiBearerAuth } from '@nestjs/swagger';
 import { Throttle } from '@nestjs/throttler';
@@ -23,7 +10,6 @@
 import { JwtAuthGuard } from '../auth/guards/jwt-auth.guard.js';
 import { RolesGuard } from '../auth/guards/roles.guard.js';
 import { Roles } from '../auth/decorators/roles.decorator.js';
->>>>>>> 6f15c1f5
 
 @ApiTags('jobs')
 @Controller('jobs')
