--- conflicted
+++ resolved
@@ -1,4 +1,3 @@
-<<<<<<< HEAD
 import { Controller, Get, Post, Body, Param, Query, UseGuards } from '@nestjs/common';
 import { ApiTags, ApiOperation, ApiResponse, ApiQuery, ApiParam, ApiBody, ApiBearerAuth } from '@nestjs/swagger';
 import { JobsService } from './jobs.service.js';
@@ -8,7 +7,6 @@
 import { JwtAuthGuard } from '../auth/guards/jwt-auth.guard.js';
 import { RolesGuard } from '../auth/guards/roles.guard.js';
 import { Roles } from '../auth/decorators/roles.decorator.js';
-=======
 import { Controller, Get, Post, Body, Param, Query } from '@nestjs/common';
 import { ApiTags, ApiOperation, ApiResponse, ApiQuery, ApiParam, ApiBody } from '@nestjs/swagger';
 import { JobsService } from './jobs.service';
@@ -16,7 +14,6 @@
 import { PRAPipelineService } from './services/pra-pipeline.service';
 import { TriggerHospitalImportDto, TriggerPriceFileDownloadDto, StartHospitalImportDto, StartPriceUpdateDto, TriggerPRAScanDto } from './dto/hospital-import.dto';
 import { JobFilterQueryDto } from '../common/dto/query.dto';
->>>>>>> 4a4e854f
 
 @ApiTags('jobs')
 @Controller('jobs')
@@ -32,7 +29,6 @@
   @Get()
   @ApiOperation({ summary: 'Get all background jobs' })
   @ApiResponse({ status: 200, description: 'Jobs retrieved successfully' })
-<<<<<<< HEAD
   @ApiQuery({ name: 'status', required: false, description: 'Filter by job status' })
   @ApiQuery({ name: 'type', required: false, description: 'Filter by job type' })
   @ApiQuery({ name: 'limit', required: false, description: 'Number of results to return' })
@@ -43,10 +39,8 @@
     @Query('limit') limit?: number,
   ) {
     return this.jobsService.getJobs({ status, type, limit });
-=======
   async getJobs(@Query() query: JobFilterQueryDto) {
     return this.jobsService.getJobs(query);
->>>>>>> 4a4e854f
   }
 
   @Get('stats')
@@ -68,7 +62,6 @@
   @Post('hospital-import')
   @ApiOperation({ summary: 'Start hospital data import job' })
   @ApiResponse({ status: 201, description: 'Hospital import job started successfully' })
-<<<<<<< HEAD
   @Roles('admin')
   @ApiBody({
     schema: {
@@ -81,17 +74,14 @@
     },
   })
   async startHospitalImport(@Body() importData: any) {
-=======
   @ApiBody({ type: StartHospitalImportDto })
   async startHospitalImport(@Body() importData: StartHospitalImportDto) {
->>>>>>> 4a4e854f
     return this.jobsService.startHospitalImport(importData);
   }
 
   @Post('price-update')
   @ApiOperation({ summary: 'Start price data update job' })
   @ApiResponse({ status: 201, description: 'Price update job started successfully' })
-<<<<<<< HEAD
   @Roles('admin')
   @ApiBody({
     schema: {
@@ -103,10 +93,8 @@
     },
   })
   async startPriceUpdate(@Body() updateData: any) {
-=======
   @ApiBody({ type: StartPriceUpdateDto })
   async startPriceUpdate(@Body() updateData: StartPriceUpdateDto) {
->>>>>>> 4a4e854f
     return this.jobsService.startPriceUpdate(updateData);
   }
 
@@ -166,7 +154,6 @@
   @Post('pra/scan')
   @ApiOperation({ summary: 'Trigger PRA unified scan' })
   @ApiResponse({ status: 201, description: 'PRA scan job queued' })
-<<<<<<< HEAD
   @Roles('admin')
   @ApiBody({
     schema: {
@@ -178,10 +165,8 @@
     },
   })
   async triggerPRAScan(@Body() body: { testMode?: boolean; forceRefresh?: boolean }) {
-=======
   @ApiBody({ type: TriggerPRAScanDto })
   async triggerPRAScan(@Body() body: TriggerPRAScanDto) {
->>>>>>> 4a4e854f
     const { testMode = false, forceRefresh = false } = body;
     const result = await this.praPipelineService.triggerManualPRAScan(testMode, forceRefresh);
     return { message: 'PRA unified scan triggered', ...result };
