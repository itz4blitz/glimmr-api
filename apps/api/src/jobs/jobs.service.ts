import { Injectable } from '@nestjs/common';
import { InjectQueue } from '@nestjs/bullmq';
import { Queue, Job } from 'bullmq';
import { PinoLogger, InjectPinoLogger } from 'nestjs-pino';
import { QUEUE_NAMES } from './queues/queue.config.js';
import { HospitalImportJobData } from './processors/hospital-import.processor.js';
import { PriceFileDownloadJobData } from './processors/price-file-download.processor.js';
import type { AnalyticsRefreshJobData } from './processors/analytics-refresh.processor.js';

@Injectable()
export class JobsService {
  constructor(
    @InjectQueue(QUEUE_NAMES.HOSPITAL_IMPORT)
    private readonly hospitalImportQueue: Queue<HospitalImportJobData>,
    @InjectQueue(QUEUE_NAMES.PRICE_FILE_DOWNLOAD)
    private readonly priceFileDownloadQueue: Queue<PriceFileDownloadJobData>,
    @InjectQueue(QUEUE_NAMES.PRICE_UPDATE)
    private readonly priceUpdateQueue: Queue,
    @InjectQueue(QUEUE_NAMES.ANALYTICS_REFRESH)
    private readonly analyticsRefreshQueue: Queue,
    @InjectQueue(QUEUE_NAMES.DATA_VALIDATION)
    private readonly dataValidationQueue: Queue,
    @InjectQueue(QUEUE_NAMES.EXPORT_DATA)
    private readonly exportDataQueue: Queue,
    @InjectQueue(QUEUE_NAMES.PRA_UNIFIED_SCAN)
    private readonly praUnifiedScanQueue: Queue,
    @InjectQueue(QUEUE_NAMES.PRA_FILE_DOWNLOAD)
    private readonly praFileDownloadQueue: Queue,
    @InjectPinoLogger(JobsService.name)
    private readonly logger: PinoLogger,
  ) {}
  async getJobs(filters: {
    status?: string;
    type?: string;
    limit?: number;
  }) {
    const limit = filters.limit || 50;
    const allQueues = this.getAllQueues();
    const jobs: any[] = [];

    for (const { name, queue } of allQueues) {
      if (filters.type && filters.type !== name) continue;

      try {
        const queueJobs = await this.getJobsFromQueue(queue, filters.status, limit);
        const formattedJobs = await this.formatJobs(queueJobs, name);
        jobs.push(...formattedJobs);
      } catch (error) {
        this.logger.error({
          msg: 'Failed to get jobs from queue',
          queueName: name,
          error: error.message,
        });
      }
    }

    // Sort by creation time (newest first)
    jobs.sort((a, b) => new Date(b.createdAt).getTime() - new Date(a.createdAt).getTime());

    return {
      data: jobs.slice(0, limit),
      total: jobs.length,
      limit,
      filters,
    };
  }

  private getAllQueues() {
    return [
      { name: QUEUE_NAMES.HOSPITAL_IMPORT, queue: this.hospitalImportQueue },
      { name: QUEUE_NAMES.PRICE_FILE_DOWNLOAD, queue: this.priceFileDownloadQueue },
      { name: QUEUE_NAMES.PRICE_UPDATE, queue: this.priceUpdateQueue },
      { name: QUEUE_NAMES.ANALYTICS_REFRESH, queue: this.analyticsRefreshQueue },
      { name: QUEUE_NAMES.DATA_VALIDATION, queue: this.dataValidationQueue },
      { name: QUEUE_NAMES.EXPORT_DATA, queue: this.exportDataQueue },
      { name: QUEUE_NAMES.PRA_UNIFIED_SCAN, queue: this.praUnifiedScanQueue },
      { name: QUEUE_NAMES.PRA_FILE_DOWNLOAD, queue: this.praFileDownloadQueue },
    ];
  }

  private async getJobsFromQueue(queue: Queue, status?: string, limit: number = 50): Promise<Job[]> {
    const queueJobs: Job[] = [];

    if (!status || status === 'waiting') {
      const waitingJobs = await queue.getWaiting(0, limit);
      queueJobs.push(...waitingJobs);
    }

    if (!status || status === 'active') {
      const activeJobs = await queue.getActive(0, limit);
      queueJobs.push(...activeJobs);
    }

    if (!status || status === 'completed') {
      const completedJobs = await queue.getCompleted(0, limit);
      queueJobs.push(...completedJobs);
    }

    if (!status || status === 'failed') {
      const failedJobs = await queue.getFailed(0, limit);
      queueJobs.push(...failedJobs);
    }

    return queueJobs;
  }

  private async formatJobs(jobs: Job[], queueName: string): Promise<any[]> {
    const formattedJobs = [];

    for (const job of jobs) {
      formattedJobs.push({
        id: job.id,
        name: job.name,
        queueName,
        status: await job.getState(),
        progress: job.progress,
        data: job.data,
        opts: job.opts,
        createdAt: new Date(job.timestamp).toISOString(),
        processedOn: job.processedOn ? new Date(job.processedOn).toISOString() : null,
        finishedOn: job.finishedOn ? new Date(job.finishedOn).toISOString() : null,
        duration: job.finishedOn && job.processedOn ? job.finishedOn - job.processedOn : null,
        returnvalue: job.returnvalue,
        failedReason: job.failedReason,
        attemptsMade: job.attemptsMade,
        delay: job.delay,
      });
    }

    return formattedJobs;
  }

  async getJobStats() {
    const allQueues = this.getAllQueues();

    const queueStats = [];
    let totalJobs = 0;
    let activeJobs = 0;
    let completedJobs = 0;
    let failedJobs = 0;

    for (const { name, queue } of allQueues) {
      try {
        const [waiting, active, completed, failed, delayed] = await Promise.all([
          queue.getWaiting(),
          queue.getActive(),
          queue.getCompleted(),
          queue.getFailed(),
          queue.getDelayed(),
        ]);

        const queueStat = {
          name,
          waiting: waiting.length,
          active: active.length,
          completed: completed.length,
          failed: failed.length,
          delayed: delayed.length,
          paused: await queue.isPaused(),
        };

        queueStats.push(queueStat);

        totalJobs += queueStat.waiting + queueStat.active + queueStat.completed + queueStat.failed;
        activeJobs += queueStat.active;
        completedJobs += queueStat.completed;
        failedJobs += queueStat.failed;
      } catch (error) {
        this.logger.error({
          msg: 'Failed to get queue stats',
          queueName: name,
          error: error.message,
        });

        queueStats.push({
          name,
          waiting: 0,
          active: 0,
          completed: 0,
          failed: 0,
          delayed: 0,
          paused: false,
          error: error.message,
        });
      }
    }

    const successRate = totalJobs > 0 ? ((completedJobs / totalJobs) * 100).toFixed(1) : 0;

    return {
      queues: queueStats,
      overall: {
        totalJobs,
        activeJobs,
        completedJobs,
        failedJobs,
        successRate: parseFloat(successRate as string),
      },
      timestamp: new Date().toISOString(),
    };
  }

  async getBullBoardInfo() {
    return {
      dashboardUrl: '/admin/queues',
      description: 'Bull Board dashboard for monitoring job queues',
      features: [
        'Real-time job monitoring',
        'Queue management',
        'Job retry and cleanup',
        'Performance metrics',
        'Failed job analysis',
      ],
      authentication: 'Admin access required',
      documentation: 'https://api.glimmr.health/docs#bull-board',
    };
  }

  async startHospitalImport(importData: {
    state?: string;
    forceRefresh?: boolean;
    batchSize?: number;
    priority?: number;
  }) {
    this.logger.info({
      msg: 'Starting hospital import job',
      importData,
    });

    try {
      const jobData: HospitalImportJobData = {
        state: importData.state,
        forceRefresh: importData.forceRefresh ?? false,
        batchSize: importData.batchSize ?? 50,
      };

      const job = await this.hospitalImportQueue.add(
        'hospital-import',
        jobData,
        {
          priority: importData.priority ?? 5,
          attempts: 3,
          backoff: {
            type: 'exponential',
            delay: 60000,
          },
          removeOnComplete: 10,
          removeOnFail: 50,
        },
      );

      return {
        jobId: job.id,
        status: 'queued',
        message: 'Hospital import job has been queued successfully',
        estimatedDuration: importData.state ? '5-15 minutes' : '30-60 minutes',
        priority: importData.priority ?? 5,
        data: jobData,
        createdAt: new Date().toISOString(),
        trackingUrl: `/jobs/${job.id}`,
      };
    } catch (error) {
      this.logger.error({
        msg: 'Failed to start hospital import job',
        importData,
        error: error.message,
      });
      throw error;
    }
  }

  async startPriceUpdate(updateData: {
    hospitalId?: string;
    updateType?: 'incremental' | 'full';
    priority?: number;
  }) {
    this.logger.info({
      msg: 'Starting price update job',
      updateData,
    });

    try {
      const jobData = {
        hospitalId: updateData.hospitalId,
        updateType: updateData.updateType ?? 'incremental',
      };

      const job = await this.priceUpdateQueue.add(
        'price-update',
        jobData,
        {
          priority: updateData.priority ?? 5,
          attempts: 5,
          backoff: {
            type: 'exponential',
            delay: 30000,
          },
          removeOnComplete: 20,
          removeOnFail: 50,
        },
      );

      return {
        jobId: job.id,
        status: 'queued',
        message: 'Price update job has been queued successfully',
        estimatedDuration: updateData.hospitalId ? '5-15 minutes' : '30-90 minutes',
        priority: updateData.priority ?? 5,
        data: jobData,
        createdAt: new Date().toISOString(),
        trackingUrl: `/jobs/${job.id}`,
      };
    } catch (error) {
      this.logger.error({
        msg: 'Failed to start price update job',
        updateData,
        error: error.message,
      });
      throw error;
    }
  }

  async getJobById(id: string) {
    const allQueues = this.getAllQueues();

    for (const { name, queue } of allQueues) {
      try {
        const job = await queue.getJob(id);
        if (job) {
          const state = await job.getState();
          const logs = job.logs ?? [];

          return {
            id: job.id,
            name: job.name,
            queueName: name,
            status: state,
            progress: job.progress,
            data: job.data,
            opts: job.opts,
            logs: logs.map((log: any) => {
              if (typeof log === 'string') {
                return {
                  timestamp: new Date().toISOString(),
                  level: 'info',
                  message: log,
                };
              }
              return log;
            }),
            createdAt: new Date(job.timestamp).toISOString(),
            processedOn: job.processedOn ? new Date(job.processedOn).toISOString() : null,
            finishedOn: job.finishedOn ? new Date(job.finishedOn).toISOString() : null,
            duration: job.finishedOn && job.processedOn ? job.finishedOn - job.processedOn : null,
            returnvalue: job.returnvalue,
            failedReason: job.failedReason,
            attemptsMade: job.attemptsMade,
            delay: job.delay,
            stacktrace: job.stacktrace,
          };
        }
      } catch (error) {
        this.logger.error({
          msg: 'Failed to get job from queue',
          queueName: name,
          jobId: id,
          error: error.message,
        });
      }
    }

    throw new Error(`Job with ID ${id} not found`);
  }

  /**
   * Add a new method to queue price file downloads
   */
  async startPriceFileDownload(downloadData: {
    hospitalId: string;
    fileId: string;
    fileUrl: string;
    filename: string;
    filesuffix: string;
    size: string;
    retrieved: string;
    forceReprocess?: boolean;
    priority?: number;
  }) {
    this.logger.info({
      msg: 'Starting price file download job',
      downloadData,
    });

    try {
      const jobData: PriceFileDownloadJobData = {
        hospitalId: downloadData.hospitalId,
        fileId: downloadData.fileId,
        fileUrl: downloadData.fileUrl,
        filename: downloadData.filename,
        filesuffix: downloadData.filesuffix,
        size: downloadData.size,
        retrieved: downloadData.retrieved,
        forceReprocess: downloadData.forceReprocess ?? false,
      };

      const job = await this.priceFileDownloadQueue.add(
        `download-${downloadData.hospitalId}-${downloadData.fileId}`,
        jobData,
        {
          priority: downloadData.priority ?? 5,
          attempts: 3,
          backoff: {
            type: 'exponential',
            delay: 60000,
          },
          removeOnComplete: 10,
          removeOnFail: 50,
        },
      );

      return {
        jobId: job.id,
        status: 'queued',
        message: 'Price file download job has been queued successfully',
        estimatedDuration: '5-30 minutes',
        priority: downloadData.priority ?? 5,
        data: jobData,
        createdAt: new Date().toISOString(),
        trackingUrl: `/jobs/${job.id}`,
      };
    } catch (error) {
      this.logger.error({
        msg: 'Failed to start price file download job',
        downloadData,
        error: error.message,
      });
      throw error;
    }
  }

<<<<<<< HEAD
  /**
   * Trigger analytics refresh job
   */
  async triggerAnalyticsRefresh(options: {
    metricTypes?: string[];
    forceRefresh?: boolean;
    reportingPeriod?: string;
  } = {}) {
    this.logger.info({
      msg: 'Starting analytics refresh job',
      options,
    });

    try {
      const jobData = {
        metricTypes: options.metricTypes || ['all'],
        forceRefresh: options.forceRefresh || false,
        reportingPeriod: options.reportingPeriod || 'monthly',
      };

      const job = await this.analyticsRefreshQueue.add(
        `analytics-refresh-${Date.now()}`,
        jobData,
        {
          priority: 3,
          attempts: 2,
          backoff: {
            type: 'fixed',
            delay: 5000,
          },
          removeOnComplete: 3,
          removeOnFail: 5,
=======
  async startAnalyticsRefresh(refreshData: {
    metricTypes?: string[];
    forceRefresh?: boolean;
    batchSize?: number;
    priority?: number;
  }) {
    this.logger.info({
      msg: 'Starting analytics refresh job',
      refreshData,
    });

    try {
      const jobData: AnalyticsRefreshJobData = {
        metricTypes: refreshData.metricTypes,
        forceRefresh: refreshData.forceRefresh ?? false,
        batchSize: refreshData.batchSize ?? 100,
      };

      const job = await this.analyticsRefreshQueue.add(
        'analytics-refresh',
        jobData,
        {
          priority: refreshData.priority ?? 5,
          attempts: 3,
          backoff: {
            type: 'exponential',
            delay: 120000, // 2 minutes
          },
          removeOnComplete: 5,
          removeOnFail: 10,
>>>>>>> 70853619
        },
      );

      return {
<<<<<<< HEAD
        id: job.id,
        status: 'queued',
        message: 'Analytics refresh job has been queued successfully',
        estimatedDuration: '2-10 minutes',
=======
        jobId: job.id,
        status: 'queued',
        message: 'Analytics refresh job has been queued successfully',
        estimatedDuration: refreshData.metricTypes ? '5-15 minutes' : '15-30 minutes',
        priority: refreshData.priority ?? 5,
>>>>>>> 70853619
        data: jobData,
        createdAt: new Date().toISOString(),
        trackingUrl: `/jobs/${job.id}`,
      };
    } catch (error) {
      this.logger.error({
        msg: 'Failed to start analytics refresh job',
<<<<<<< HEAD
        options,
=======
        refreshData,
>>>>>>> 70853619
        error: error.message,
      });
      throw error;
    }
  }
<<<<<<< HEAD
=======

  async getDetailedQueueStats() {
    const allQueues = this.getAllQueues();
    const detailedStats = [];

    for (const { name, queue } of allQueues) {
      try {
        const [waiting, active, completed, failed, delayed, paused] = await Promise.all([
          queue.getWaiting(),
          queue.getActive(),
          queue.getCompleted(),
          queue.getFailed(),
          queue.getDelayed(),
          queue.isPaused(),
        ]);

        // Calculate processing rates (jobs per minute)
        const recentCompleted = completed.slice(0, 100); // Last 100 completed jobs
        let processingRate = 0;
        let avgProcessingTime = 0;

        if (recentCompleted.length > 0) {
          const now = Date.now();
          const oneHourAgo = now - (60 * 60 * 1000);
          const recentJobs = recentCompleted.filter(job => 
            job.finishedOn && job.finishedOn > oneHourAgo
          );

          if (recentJobs.length > 0) {
            processingRate = recentJobs.length / 60; // jobs per minute
            const totalProcessingTime = recentJobs.reduce((sum, job) => {
              return sum + (job.finishedOn - job.processedOn);
            }, 0);
            avgProcessingTime = totalProcessingTime / recentJobs.length;
          }
        }

        // Get latest job details
        const latestActive = active[0];
        const latestCompleted = completed[0];
        const latestFailed = failed[0];

        detailedStats.push({
          name,
          counts: {
            waiting: waiting.length,
            active: active.length,
            completed: completed.length,
            failed: failed.length,
            delayed: delayed.length,
          },
          status: {
            paused,
            healthy: failed.length < 10, // Consider unhealthy if too many failures
          },
          performance: {
            processingRate: Math.round(processingRate * 100) / 100,
            avgProcessingTime: Math.round(avgProcessingTime / 1000), // seconds
          },
          latestJobs: {
            active: latestActive ? {
              id: latestActive.id,
              name: latestActive.name,
              progress: latestActive.progress,
              startedAt: latestActive.processedOn ? new Date(latestActive.processedOn).toISOString() : null,
            } : null,
            completed: latestCompleted ? {
              id: latestCompleted.id,
              name: latestCompleted.name,
              finishedAt: latestCompleted.finishedOn ? new Date(latestCompleted.finishedOn).toISOString() : null,
              duration: latestCompleted.finishedOn && latestCompleted.processedOn ? 
                latestCompleted.finishedOn - latestCompleted.processedOn : null,
            } : null,
            failed: latestFailed ? {
              id: latestFailed.id,
              name: latestFailed.name,
              failedAt: latestFailed.finishedOn ? new Date(latestFailed.finishedOn).toISOString() : null,
              reason: latestFailed.failedReason,
            } : null,
          },
        });
      } catch (error) {
        this.logger.error({
          msg: 'Failed to get detailed stats for queue',
          queueName: name,
          error: error.message,
        });

        detailedStats.push({
          name,
          counts: { waiting: 0, active: 0, completed: 0, failed: 0, delayed: 0 },
          status: { paused: false, healthy: false },
          performance: { processingRate: 0, avgProcessingTime: 0 },
          latestJobs: { active: null, completed: null, failed: null },
          error: error.message,
        });
      }
    }

    return {
      queues: detailedStats,
      summary: {
        totalQueues: detailedStats.length,
        healthyQueues: detailedStats.filter(q => q.status.healthy).length,
        pausedQueues: detailedStats.filter(q => q.status.paused).length,
        totalJobs: detailedStats.reduce((sum, q) => 
          sum + q.counts.waiting + q.counts.active + q.counts.completed + q.counts.failed, 0
        ),
      },
      timestamp: new Date().toISOString(),
    };
  }

  async getQueuePerformanceMetrics(queueName: string) {
    const queueInfo = this.getAllQueues().find(q => q.name === queueName);
    if (!queueInfo) {
      throw new Error(`Queue '${queueName}' not found`);
    }

    const { queue } = queueInfo;

    try {
      const [completed, failed] = await Promise.all([
        queue.getCompleted(0, 200), // Last 200 completed jobs
        queue.getFailed(0, 50),     // Last 50 failed jobs
      ]);

      // Calculate performance metrics
      const now = Date.now();
      const timeRanges = {
        '1h': now - (60 * 60 * 1000),
        '6h': now - (6 * 60 * 60 * 1000),
        '24h': now - (24 * 60 * 60 * 1000),
      };

      const metrics = {};
      
      for (const [range, cutoff] of Object.entries(timeRanges)) {
        const rangeCompleted = completed.filter(job => job.finishedOn && job.finishedOn > cutoff);
        const rangeFailed = failed.filter(job => job.finishedOn && job.finishedOn > cutoff);

        const totalJobs = rangeCompleted.length + rangeFailed.length;
        const successRate = totalJobs > 0 ? (rangeCompleted.length / totalJobs) * 100 : 0;

        const processingTimes = rangeCompleted
          .filter(job => job.processedOn && job.finishedOn)
          .map(job => job.finishedOn - job.processedOn);

        const avgProcessingTime = processingTimes.length > 0 ? 
          processingTimes.reduce((sum, time) => sum + time, 0) / processingTimes.length : 0;

        const minProcessingTime = processingTimes.length > 0 ? Math.min(...processingTimes) : 0;
        const maxProcessingTime = processingTimes.length > 0 ? Math.max(...processingTimes) : 0;

        metrics[range] = {
          totalJobs,
          completed: rangeCompleted.length,
          failed: rangeFailed.length,
          successRate: Math.round(successRate * 100) / 100,
          avgProcessingTime: Math.round(avgProcessingTime / 1000), // seconds
          minProcessingTime: Math.round(minProcessingTime / 1000),
          maxProcessingTime: Math.round(maxProcessingTime / 1000),
          throughput: Math.round((totalJobs / (range === '1h' ? 1 : range === '6h' ? 6 : 24)) * 100) / 100, // jobs/hour
        };
      }

      // Error analysis
      const errorAnalysis = failed.reduce((acc, job) => {
        const reason = job.failedReason || 'Unknown error';
        acc[reason] = (acc[reason] || 0) + 1;
        return acc;
      }, {});

      return {
        queueName,
        metrics,
        errorAnalysis,
        recentTrends: {
          last10Completed: completed.slice(0, 10).map(job => ({
            id: job.id,
            duration: job.finishedOn && job.processedOn ? job.finishedOn - job.processedOn : null,
            finishedAt: job.finishedOn ? new Date(job.finishedOn).toISOString() : null,
          })),
          last10Failed: failed.slice(0, 10).map(job => ({
            id: job.id,
            reason: job.failedReason,
            failedAt: job.finishedOn ? new Date(job.finishedOn).toISOString() : null,
          })),
        },
        timestamp: new Date().toISOString(),
      };
    } catch (error) {
      this.logger.error({
        msg: 'Failed to get queue performance metrics',
        queueName,
        error: error.message,
      });
      throw error;
    }
  }

  async getQueueHealth() {
    const allQueues = this.getAllQueues();
    const healthChecks = [];

    for (const { name, queue } of allQueues) {
      try {
        const [waiting, active, failed] = await Promise.all([
          queue.getWaiting(),
          queue.getActive(),
          queue.getFailed(),
        ]);

        // Health criteria
        const tooManyWaiting = waiting.length > 100;
        const tooManyFailed = failed.length > 20;
        const stuckJobs = active.some(job => {
          const startTime = job.processedOn;
          return startTime && (Date.now() - startTime) > (30 * 60 * 1000); // 30 minutes
        });

        const issues = [];
        if (tooManyWaiting) issues.push('High queue backlog');
        if (tooManyFailed) issues.push('High failure rate');
        if (stuckJobs) issues.push('Potentially stuck jobs');

        const isHealthy = issues.length === 0;

        healthChecks.push({
          name,
          status: isHealthy ? 'healthy' : 'warning',
          issues,
          metrics: {
            waitingCount: waiting.length,
            activeCount: active.length,
            failedCount: failed.length,
          },
        });
      } catch (error) {
        healthChecks.push({
          name,
          status: 'error',
          issues: [`Connection error: ${error.message}`],
          metrics: null,
        });
      }
    }

    const overallStatus = healthChecks.every(check => check.status === 'healthy') ? 'healthy' :
                         healthChecks.some(check => check.status === 'error') ? 'error' : 'warning';

    return {
      overallStatus,
      queues: healthChecks,
      summary: {
        total: healthChecks.length,
        healthy: healthChecks.filter(q => q.status === 'healthy').length,
        warning: healthChecks.filter(q => q.status === 'warning').length,
        error: healthChecks.filter(q => q.status === 'error').length,
      },
      timestamp: new Date().toISOString(),
    };
  }

  async getQueueTrends(hours: number = 24) {
    const allQueues = this.getAllQueues();
    const trends = [];

    const cutoffTime = Date.now() - (hours * 60 * 60 * 1000);
    const bucketSize = Math.max(1, Math.floor(hours / 24)) * 60 * 60 * 1000; // Hour buckets, minimum 1 hour

    for (const { name, queue } of allQueues) {
      try {
        const [completed, failed] = await Promise.all([
          queue.getCompleted(0, 500), // More data for trends
          queue.getFailed(0, 100),
        ]);

        // Filter jobs within time range
        const recentCompleted = completed.filter(job => job.finishedOn && job.finishedOn > cutoffTime);
        const recentFailed = failed.filter(job => job.finishedOn && job.finishedOn > cutoffTime);

        // Create time buckets
        const buckets = new Map();
        const now = Date.now();
        
        for (let time = cutoffTime; time < now; time += bucketSize) {
          const bucketKey = new Date(time).toISOString().substring(0, 13) + ':00:00.000Z'; // Hour precision
          buckets.set(bucketKey, { completed: 0, failed: 0, avgDuration: 0, durations: [] });
        }

        // Fill buckets with data
        recentCompleted.forEach(job => {
          const bucketTime = new Date(Math.floor(job.finishedOn / bucketSize) * bucketSize).toISOString().substring(0, 13) + ':00:00.000Z';
          const bucket = buckets.get(bucketTime);
          if (bucket) {
            bucket.completed++;
            if (job.processedOn && job.finishedOn) {
              bucket.durations.push(job.finishedOn - job.processedOn);
            }
          }
        });

        recentFailed.forEach(job => {
          const bucketTime = new Date(Math.floor(job.finishedOn / bucketSize) * bucketSize).toISOString().substring(0, 13) + ':00:00.000Z';
          const bucket = buckets.get(bucketTime);
          if (bucket) {
            bucket.failed++;
          }
        });

        // Calculate average durations for each bucket
        buckets.forEach(bucket => {
          if (bucket.durations.length > 0) {
            bucket.avgDuration = Math.round(
              bucket.durations.reduce((sum, duration) => sum + duration, 0) / bucket.durations.length / 1000
            ); // seconds
          }
          delete bucket.durations; // Clean up
        });

        const trendData = Array.from(buckets.entries()).map(([time, data]) => ({
          timestamp: time,
          ...data,
          total: data.completed + data.failed,
          successRate: data.completed + data.failed > 0 ? 
            Math.round((data.completed / (data.completed + data.failed)) * 10000) / 100 : 100,
        }));

        trends.push({
          queueName: name,
          data: trendData,
          summary: {
            totalCompleted: recentCompleted.length,
            totalFailed: recentFailed.length,
            avgSuccessRate: trendData.length > 0 ? 
              Math.round(trendData.reduce((sum, bucket) => sum + bucket.successRate, 0) / trendData.length * 100) / 100 : 0,
          },
        });
      } catch (error) {
        this.logger.error({
          msg: 'Failed to get queue trends',
          queueName: name,
          error: error.message,
        });

        trends.push({
          queueName: name,
          data: [],
          summary: { totalCompleted: 0, totalFailed: 0, avgSuccessRate: 0 },
          error: error.message,
        });
      }
    }

    return {
      timeRange: `${hours} hours`,
      bucketSize: `${bucketSize / (60 * 60 * 1000)} hour(s)`,
      trends,
      timestamp: new Date().toISOString(),
    };
  }
>>>>>>> 70853619
}<|MERGE_RESOLUTION|>--- conflicted
+++ resolved
@@ -438,14 +438,15 @@
     }
   }
 
-<<<<<<< HEAD
   /**
-   * Trigger analytics refresh job
+   * Trigger analytics refresh job (enhanced version)
    */
   async triggerAnalyticsRefresh(options: {
     metricTypes?: string[];
     forceRefresh?: boolean;
     reportingPeriod?: string;
+    batchSize?: number;
+    priority?: number;
   } = {}) {
     this.logger.info({
       msg: 'Starting analytics refresh job',
@@ -457,87 +458,56 @@
         metricTypes: options.metricTypes || ['all'],
         forceRefresh: options.forceRefresh || false,
         reportingPeriod: options.reportingPeriod || 'monthly',
+        batchSize: options.batchSize || 100,
       };
 
       const job = await this.analyticsRefreshQueue.add(
         `analytics-refresh-${Date.now()}`,
         jobData,
         {
-          priority: 3,
-          attempts: 2,
+          priority: options.priority || 3,
+          attempts: 3,
           backoff: {
-            type: 'fixed',
-            delay: 5000,
-          },
-          removeOnComplete: 3,
-          removeOnFail: 5,
-=======
+            type: 'exponential',
+            delay: 60000, // 1 minute
+          },
+          removeOnComplete: 5,
+          removeOnFail: 10,
+        },
+      );
+
+      return {
+        id: job.id,
+        jobId: job.id, // Support both for compatibility
+        status: 'queued',
+        message: 'Analytics refresh job has been queued successfully',
+        estimatedDuration: options.metricTypes ? '5-15 minutes' : '15-30 minutes',
+        priority: options.priority || 3,
+        data: jobData,
+        createdAt: new Date().toISOString(),
+        trackingUrl: `/jobs/${job.id}`,
+      };
+    } catch (error) {
+      this.logger.error({
+        msg: 'Failed to start analytics refresh job',
+        options,
+        error: error.message,
+      });
+      throw error;
+    }
+  }
+
+  /**
+   * Legacy method for backward compatibility
+   */
   async startAnalyticsRefresh(refreshData: {
     metricTypes?: string[];
     forceRefresh?: boolean;
     batchSize?: number;
     priority?: number;
   }) {
-    this.logger.info({
-      msg: 'Starting analytics refresh job',
-      refreshData,
-    });
-
-    try {
-      const jobData: AnalyticsRefreshJobData = {
-        metricTypes: refreshData.metricTypes,
-        forceRefresh: refreshData.forceRefresh ?? false,
-        batchSize: refreshData.batchSize ?? 100,
-      };
-
-      const job = await this.analyticsRefreshQueue.add(
-        'analytics-refresh',
-        jobData,
-        {
-          priority: refreshData.priority ?? 5,
-          attempts: 3,
-          backoff: {
-            type: 'exponential',
-            delay: 120000, // 2 minutes
-          },
-          removeOnComplete: 5,
-          removeOnFail: 10,
->>>>>>> 70853619
-        },
-      );
-
-      return {
-<<<<<<< HEAD
-        id: job.id,
-        status: 'queued',
-        message: 'Analytics refresh job has been queued successfully',
-        estimatedDuration: '2-10 minutes',
-=======
-        jobId: job.id,
-        status: 'queued',
-        message: 'Analytics refresh job has been queued successfully',
-        estimatedDuration: refreshData.metricTypes ? '5-15 minutes' : '15-30 minutes',
-        priority: refreshData.priority ?? 5,
->>>>>>> 70853619
-        data: jobData,
-        createdAt: new Date().toISOString(),
-        trackingUrl: `/jobs/${job.id}`,
-      };
-    } catch (error) {
-      this.logger.error({
-        msg: 'Failed to start analytics refresh job',
-<<<<<<< HEAD
-        options,
-=======
-        refreshData,
->>>>>>> 70853619
-        error: error.message,
-      });
-      throw error;
-    }
-  }
-<<<<<<< HEAD
-=======
+    return this.triggerAnalyticsRefresh(refreshData);
+  }
 
   async getDetailedQueueStats() {
     const allQueues = this.getAllQueues();
@@ -900,5 +870,4 @@
       timestamp: new Date().toISOString(),
     };
   }
->>>>>>> 70853619
 }