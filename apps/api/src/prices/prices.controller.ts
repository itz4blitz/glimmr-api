import { Controller, Get, Query, Param, HttpException, HttpStatus } from '@nestjs/common';
import { ApiTags, ApiOperation, ApiResponse, ApiQuery, ApiParam } from '@nestjs/swagger';
import { PricesService } from './prices.service';
import { PriceFilterQueryDto, PriceComparisonQueryDto, AnalyticsQueryDto } from '../common/dto/query.dto';

@ApiTags('prices')
@Controller('prices')
export class PricesController {
  constructor(private readonly pricesService: PricesService) {}

  @Get()
  @ApiOperation({ summary: 'Get all pricing data' })
  @ApiResponse({ status: 200, description: 'Pricing data retrieved successfully' })
<<<<<<< HEAD
  @ApiResponse({ status: 500, description: 'Internal server error' })
  @ApiResponse({ status: 503, description: 'Service unavailable - database connection failed' })
  @ApiQuery({ name: 'hospital', required: false, description: 'Filter by hospital ID' })
  @ApiQuery({ name: 'service', required: false, description: 'Filter by service type' })
  @ApiQuery({ name: 'state', required: false, description: 'Filter by state' })
  @ApiQuery({ name: 'minPrice', required: false, description: 'Minimum price filter' })
  @ApiQuery({ name: 'maxPrice', required: false, description: 'Maximum price filter' })
  @ApiQuery({ name: 'limit', required: false, description: 'Number of results to return' })
  @ApiQuery({ name: 'offset', required: false, description: 'Number of results to skip' })
  async getPrices(
    @Query('hospital') hospital?: string,
    @Query('service') service?: string,
    @Query('state') state?: string,
    @Query('minPrice') minPrice?: number,
    @Query('maxPrice') maxPrice?: number,
    @Query('limit') limit?: number,
    @Query('offset') offset?: number,
  ) {
    try {
      return await this.pricesService.getPrices({
        hospital,
        service,
        state,
        minPrice,
        maxPrice,
        limit,
        offset,
      });
    } catch (error) {
      if (error.message?.includes('ECONNREFUSED') || error.message?.includes('connect')) {
        throw new HttpException(
          { 
            message: 'Database connection failed. Please try again later.',
            statusCode: HttpStatus.SERVICE_UNAVAILABLE,
            error: 'Service Unavailable' 
          },
          HttpStatus.SERVICE_UNAVAILABLE
        );
      }
      throw new HttpException(
        { 
          message: 'Internal server error occurred while fetching prices',
          statusCode: HttpStatus.INTERNAL_SERVER_ERROR,
          error: 'Internal Server Error' 
        },
        HttpStatus.INTERNAL_SERVER_ERROR
      );
    }
=======
  async getPrices(@Query() query: PriceFilterQueryDto) {
    return this.pricesService.getPrices(query);
>>>>>>> 8c0e26c4
  }

  @Get('compare')
  @ApiOperation({ summary: 'Compare prices across hospitals' })
  @ApiResponse({ status: 200, description: 'Price comparison data retrieved successfully' })
<<<<<<< HEAD
  @ApiResponse({ status: 500, description: 'Internal server error' })
  @ApiResponse({ status: 503, description: 'Service unavailable - database connection failed' })
  @ApiQuery({ name: 'service', required: true, description: 'Service to compare' })
  @ApiQuery({ name: 'state', required: false, description: 'Filter by state' })
  @ApiQuery({ name: 'limit', required: false, description: 'Number of hospitals to compare' })
  async comparePrices(
    @Query('service') service: string,
    @Query('state') state?: string,
    @Query('limit') limit?: number,
  ) {
    try {
      return await this.pricesService.comparePrices({ service, state, limit });
    } catch (error) {
      if (error.message?.includes('ECONNREFUSED') || error.message?.includes('connect')) {
        throw new HttpException(
          { 
            message: 'Database connection failed. Please try again later.',
            statusCode: HttpStatus.SERVICE_UNAVAILABLE,
            error: 'Service Unavailable' 
          },
          HttpStatus.SERVICE_UNAVAILABLE
        );
      }
      throw new HttpException(
        { 
          message: 'Internal server error occurred while comparing prices',
          statusCode: HttpStatus.INTERNAL_SERVER_ERROR,
          error: 'Internal Server Error' 
        },
        HttpStatus.INTERNAL_SERVER_ERROR
      );
    }
=======
  async comparePrices(@Query() query: PriceComparisonQueryDto) {
    return this.pricesService.comparePrices(query);
>>>>>>> 8c0e26c4
  }

  @Get('analytics')
  @ApiOperation({ summary: 'Get pricing analytics' })
  @ApiResponse({ status: 200, description: 'Pricing analytics retrieved successfully' })
<<<<<<< HEAD
  @ApiResponse({ status: 500, description: 'Internal server error' })
  @ApiResponse({ status: 503, description: 'Service unavailable - database connection failed' })
  @ApiQuery({ name: 'service', required: false, description: 'Filter by service type' })
  @ApiQuery({ name: 'state', required: false, description: 'Filter by state' })
  async getPricingAnalytics(
    @Query('service') service?: string,
    @Query('state') state?: string,
  ) {
    try {
      return await this.pricesService.getPricingAnalytics({ service, state });
    } catch (error) {
      if (error.message?.includes('ECONNREFUSED') || error.message?.includes('connect')) {
        throw new HttpException(
          { 
            message: 'Database connection failed. Please try again later.',
            statusCode: HttpStatus.SERVICE_UNAVAILABLE,
            error: 'Service Unavailable' 
          },
          HttpStatus.SERVICE_UNAVAILABLE
        );
      }
      throw new HttpException(
        { 
          message: 'Internal server error occurred while fetching pricing analytics',
          statusCode: HttpStatus.INTERNAL_SERVER_ERROR,
          error: 'Internal Server Error' 
        },
        HttpStatus.INTERNAL_SERVER_ERROR
      );
    }
=======
  async getPricingAnalytics(@Query() query: AnalyticsQueryDto) {
    return this.pricesService.getPricingAnalytics(query);
>>>>>>> 8c0e26c4
  }

  @Get(':id')
  @ApiOperation({ summary: 'Get price by ID' })
  @ApiResponse({ status: 200, description: 'Price retrieved successfully' })
  @ApiResponse({ status: 404, description: 'Price not found' })
  @ApiResponse({ status: 500, description: 'Internal server error' })
  @ApiResponse({ status: 503, description: 'Service unavailable - database connection failed' })
  @ApiParam({ name: 'id', description: 'Price ID' })
  async getPriceById(@Param('id') id: string) {
    try {
      const result = await this.pricesService.getPriceById(id);
      if (!result) {
        throw new HttpException(
          { 
            message: 'Price not found',
            statusCode: HttpStatus.NOT_FOUND,
            error: 'Not Found' 
          },
          HttpStatus.NOT_FOUND
        );
      }
      return result;
    } catch (error) {
      if (error.status === HttpStatus.NOT_FOUND) {
        throw error;
      }
      if (error.message?.includes('ECONNREFUSED') || error.message?.includes('connect')) {
        throw new HttpException(
          { 
            message: 'Database connection failed. Please try again later.',
            statusCode: HttpStatus.SERVICE_UNAVAILABLE,
            error: 'Service Unavailable' 
          },
          HttpStatus.SERVICE_UNAVAILABLE
        );
      }
      throw new HttpException(
        { 
          message: 'Internal server error occurred while fetching price',
          statusCode: HttpStatus.INTERNAL_SERVER_ERROR,
          error: 'Internal Server Error' 
        },
        HttpStatus.INTERNAL_SERVER_ERROR
      );
    }
  }
}<|MERGE_RESOLUTION|>--- conflicted
+++ resolved
@@ -11,7 +11,6 @@
   @Get()
   @ApiOperation({ summary: 'Get all pricing data' })
   @ApiResponse({ status: 200, description: 'Pricing data retrieved successfully' })
-<<<<<<< HEAD
   @ApiResponse({ status: 500, description: 'Internal server error' })
   @ApiResponse({ status: 503, description: 'Service unavailable - database connection failed' })
   @ApiQuery({ name: 'hospital', required: false, description: 'Filter by hospital ID' })
@@ -60,16 +59,13 @@
         HttpStatus.INTERNAL_SERVER_ERROR
       );
     }
-=======
   async getPrices(@Query() query: PriceFilterQueryDto) {
     return this.pricesService.getPrices(query);
->>>>>>> 8c0e26c4
   }
 
   @Get('compare')
   @ApiOperation({ summary: 'Compare prices across hospitals' })
   @ApiResponse({ status: 200, description: 'Price comparison data retrieved successfully' })
-<<<<<<< HEAD
   @ApiResponse({ status: 500, description: 'Internal server error' })
   @ApiResponse({ status: 503, description: 'Service unavailable - database connection failed' })
   @ApiQuery({ name: 'service', required: true, description: 'Service to compare' })
@@ -102,16 +98,13 @@
         HttpStatus.INTERNAL_SERVER_ERROR
       );
     }
-=======
   async comparePrices(@Query() query: PriceComparisonQueryDto) {
     return this.pricesService.comparePrices(query);
->>>>>>> 8c0e26c4
   }
 
   @Get('analytics')
   @ApiOperation({ summary: 'Get pricing analytics' })
   @ApiResponse({ status: 200, description: 'Pricing analytics retrieved successfully' })
-<<<<<<< HEAD
   @ApiResponse({ status: 500, description: 'Internal server error' })
   @ApiResponse({ status: 503, description: 'Service unavailable - database connection failed' })
   @ApiQuery({ name: 'service', required: false, description: 'Filter by service type' })
@@ -142,10 +135,8 @@
         HttpStatus.INTERNAL_SERVER_ERROR
       );
     }
-=======
   async getPricingAnalytics(@Query() query: AnalyticsQueryDto) {
     return this.pricesService.getPricingAnalytics(query);
->>>>>>> 8c0e26c4
   }
 
   @Get(':id')
