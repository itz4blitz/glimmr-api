--- conflicted
+++ resolved
@@ -504,7 +504,6 @@
     }
   }
 
-<<<<<<< HEAD
   private updateExportProgress(exportId: string, progress: Partial<ExportProgress>) {
     const existing = this.exportProgress.get(exportId);
     const updated = { ...existing, ...progress } as ExportProgress;
@@ -650,239 +649,6 @@
         msg: 'Streaming export completed successfully',
         format,
         dataset,
-=======
-  async streamExportData(
-    filters: { format?: string; dataset?: string; limit?: number },
-    res: Response
-  ) {
-    this.logger.info({
-      msg: 'Starting streaming export',
-      filters,
-      operation: 'streamExportData',
-    });
-
-    const format = filters.format || 'json';
-    const dataset = filters.dataset || 'hospitals';
-    const maxRecords = filters.limit || 50000; // Default limit for streaming
-
-    // Validate format - only support JSON for streaming initially
-    if (format !== 'json') {
-      res.status(400).json({
-        error: 'Only JSON format is supported for streaming exports',
-        supportedFormats: ['json'],
-        message: 'Use /api/v1/analytics/export for other formats (returns job metadata)'
-      });
-      return;
-    }
-
-    // Validate dataset
-    const validDatasets = ['hospitals', 'prices', 'analytics', 'all'];
-    if (!validDatasets.includes(dataset)) {
-      res.status(400).json({
-        error: 'Invalid dataset specified',
-        supportedDatasets: validDatasets,
-      });
-      return;
-    }
-
-    try {
-      const db = this.databaseService.db;
-
-      // Set appropriate headers for streaming
-      res.setHeader('Content-Type', 'application/json');
-      res.setHeader('Transfer-Encoding', 'chunked');
-      res.setHeader('Cache-Control', 'no-cache');
-      res.setHeader(
-        'Content-Disposition',
-        `attachment; filename="glimmr-${dataset}-export-${new Date().toISOString().split('T')[0]}.json"`
-      );
-
-      // Start streaming JSON array
-      res.write('{"data":[');
-
-      let recordCount = 0;
-      const batchSize = 1000;
-      let isFirstRecord = true;
-
-      if (dataset === 'hospitals' || dataset === 'all') {
-        this.logger.info({ msg: 'Streaming hospitals data', batchSize, maxRecords });
-
-        let offset = 0;
-        let hasMoreRecords = true;
-
-        while (hasMoreRecords && recordCount < maxRecords) {
-          const remainingRecords = maxRecords - recordCount;
-          const currentBatchSize = Math.min(batchSize, remainingRecords);
-
-          const batch = await db
-            .select({
-              id: hospitals.id,
-              name: hospitals.name,
-              state: hospitals.state,
-              city: hospitals.city,
-              address: hospitals.address,
-              phone: hospitals.phone,
-              website: hospitals.website,
-              bedCount: hospitals.bedCount,
-              ownership: hospitals.ownership,
-              lastUpdated: hospitals.lastUpdated,
-              createdAt: hospitals.createdAt,
-            })
-            .from(hospitals)
-            .where(eq(hospitals.isActive, true))
-            .limit(currentBatchSize)
-            .offset(offset);
-
-          if (batch.length === 0) {
-            hasMoreRecords = false;
-            break;
-          }
-
-          for (const record of batch) {
-            if (!isFirstRecord) {
-              res.write(',');
-            }
-            res.write(JSON.stringify(record));
-            isFirstRecord = false;
-            recordCount++;
-
-            if (recordCount >= maxRecords) {
-              break;
-            }
-          }
-
-          offset += batchSize;
-          hasMoreRecords = batch.length === batchSize && recordCount < maxRecords;
-
-          // Yield control to allow other operations
-          await new Promise(resolve => setImmediate(resolve));
-        }
-      }
-
-      if ((dataset === 'prices' || dataset === 'all') && recordCount < maxRecords) {
-        if (dataset === 'all' && recordCount > 0) {
-          res.write(',');
-        }
-
-        this.logger.info({ msg: 'Streaming prices data', batchSize, maxRecords, currentCount: recordCount });
-
-        let offset = 0;
-        let hasMoreRecords = true;
-
-        while (hasMoreRecords && recordCount < maxRecords) {
-          const remainingRecords = maxRecords - recordCount;
-          const currentBatchSize = Math.min(batchSize, remainingRecords);
-
-          const batch = await db
-            .select({
-              id: prices.id,
-              hospitalId: prices.hospitalId,
-              serviceName: prices.serviceName,
-              serviceCode: prices.serviceCode,
-              grossCharge: prices.grossCharge,
-              discountedCashPrice: prices.discountedCashPrice,
-              category: prices.category,
-              lastUpdated: prices.lastUpdated,
-              createdAt: prices.createdAt,
-            })
-            .from(prices)
-            .where(eq(prices.isActive, true))
-            .limit(currentBatchSize)
-            .offset(offset);
-
-          if (batch.length === 0) {
-            hasMoreRecords = false;
-            break;
-          }
-
-          for (const record of batch) {
-            if (!isFirstRecord) {
-              res.write(',');
-            }
-            res.write(JSON.stringify(record));
-            isFirstRecord = false;
-            recordCount++;
-
-            if (recordCount >= maxRecords) {
-              break;
-            }
-          }
-
-          offset += batchSize;
-          hasMoreRecords = batch.length === batchSize && recordCount < maxRecords;
-
-          // Yield control to allow other operations
-          await new Promise(resolve => setImmediate(resolve));
-        }
-      }
-
-      if ((dataset === 'analytics' || dataset === 'all') && recordCount < maxRecords) {
-        if (dataset === 'all' && recordCount > 0) {
-          res.write(',');
-        }
-
-        this.logger.info({ msg: 'Streaming analytics data', batchSize, maxRecords, currentCount: recordCount });
-
-        let offset = 0;
-        let hasMoreRecords = true;
-
-        while (hasMoreRecords && recordCount < maxRecords) {
-          const remainingRecords = maxRecords - recordCount;
-          const currentBatchSize = Math.min(batchSize, remainingRecords);
-
-          const batch = await db
-            .select()
-            .from(analytics)
-            .limit(currentBatchSize)
-            .offset(offset);
-
-          if (batch.length === 0) {
-            hasMoreRecords = false;
-            break;
-          }
-
-          for (const record of batch) {
-            if (!isFirstRecord) {
-              res.write(',');
-            }
-            res.write(JSON.stringify(record));
-            isFirstRecord = false;
-            recordCount++;
-
-            if (recordCount >= maxRecords) {
-              break;
-            }
-          }
-
-          offset += batchSize;
-          hasMoreRecords = batch.length === batchSize && recordCount < maxRecords;
-
-          // Yield control to allow other operations
-          await new Promise(resolve => setImmediate(resolve));
-        }
-      }
-
-      // End JSON array and add metadata
-      const metadata = {
-        recordCount,
-        exportedAt: new Date().toISOString(),
-        dataset,
-        format,
-        version: '1.0',
-        truncated: recordCount >= maxRecords,
-        maxRecords,
-        streamingEnabled: true,
-      };
-
-      res.write(`],"metadata":${JSON.stringify(metadata)}}`);
-      res.end();
-
-      this.logger.info({
-        msg: 'Streaming export completed successfully',
-        recordCount,
-        dataset,
-        format,
->>>>>>> 66c40d1b
         operation: 'streamExportData',
       });
     } catch (error) {
@@ -890,7 +656,6 @@
         msg: 'Streaming export failed',
         error: error.message,
         operation: 'streamExportData',
-<<<<<<< HEAD
       });
       if (!response.headersSent) {
         response.status(500).json({ error: 'Export failed' });
@@ -1061,21 +826,5 @@
     
     ws['!ref'] = XLSX.utils.encode_range(range);
     return ws;
-=======
-        filters,
-      });
-
-      if (!res.headersSent) {
-        res.status(500).json({
-          error: 'Internal server error during export',
-          message: error.message,
-        });
-      } else {
-        // If headers already sent, try to end the stream gracefully
-        res.write(']}');
-        res.end();
-      }
-    }
->>>>>>> 66c40d1b
   }
 }