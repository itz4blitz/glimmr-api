import { Controller, Get, Query, UseGuards } from '@nestjs/common';
import { ApiTags, ApiOperation, ApiResponse, ApiQuery, ApiBearerAuth } from '@nestjs/swagger';
import { AnalyticsService } from './analytics.service';
<<<<<<< HEAD
import { FlexibleAuthGuard } from '../auth/guards/flexible-auth.guard';
import { RolesGuard } from '../auth/guards/roles.guard';
import { Roles } from '../auth/decorators/roles.decorator';
=======
import { AnalyticsQueryDto, ExportQueryDto } from '../common/dto/query.dto';
>>>>>>> 4a4e854f

@ApiTags('analytics')
@Controller('analytics')
@ApiBearerAuth()
@UseGuards(FlexibleAuthGuard, RolesGuard)
export class AnalyticsController {
  constructor(private readonly analyticsService: AnalyticsService) {}

  @Get('dashboard')
  @ApiOperation({ summary: 'Get dashboard analytics' })
  @ApiResponse({ status: 200, description: 'Dashboard analytics retrieved successfully' })
  @Roles('admin', 'api-user')
  async getDashboardAnalytics() {
    return this.analyticsService.getDashboardAnalytics();
  }

  @Get('trends')
  @ApiOperation({ summary: 'Get pricing trends' })
  @ApiResponse({ status: 200, description: 'Pricing trends retrieved successfully' })
<<<<<<< HEAD
  @ApiQuery({ name: 'service', required: false, description: 'Filter by service type' })
  @ApiQuery({ name: 'state', required: false, description: 'Filter by state' })
  @ApiQuery({ name: 'period', required: false, description: 'Time period (30d, 90d, 1y)' })
  @Roles('admin', 'api-user')
  async getPricingTrends(
    @Query('service') service?: string,
    @Query('state') state?: string,
    @Query('period') period?: string,
  ) {
    return this.analyticsService.getPricingTrends({ service, state, period });
=======
  async getPricingTrends(@Query() query: AnalyticsQueryDto) {
    return this.analyticsService.getPricingTrends(query);
>>>>>>> 4a4e854f
  }

  @Get('powerbi')
  @ApiOperation({ summary: 'Get PowerBI dataset summary' })
  @ApiResponse({ status: 200, description: 'PowerBI dataset information retrieved successfully' })
  @Roles('admin', 'api-user')
  async getPowerBIInfo() {
    return this.analyticsService.getPowerBIInfo();
  }

  @Get('export')
  @ApiOperation({ summary: 'Export analytics data' })
  @ApiResponse({ status: 200, description: 'Analytics data export prepared successfully' })
<<<<<<< HEAD
  @ApiQuery({ name: 'format', required: false, description: 'Export format (csv, json, excel)' })
  @ApiQuery({ name: 'dataset', required: false, description: 'Dataset to export (hospitals, prices, analytics)' })
  @Roles('admin', 'api-user')
  async exportData(
    @Query('format') format?: string,
    @Query('dataset') dataset?: string,
  ) {
    return this.analyticsService.exportData({ format, dataset });
=======
  async exportData(@Query() query: ExportQueryDto) {
    return this.analyticsService.exportData(query);
>>>>>>> 4a4e854f
  }
}<|MERGE_RESOLUTION|>--- conflicted
+++ resolved
@@ -1,13 +1,10 @@
 import { Controller, Get, Query, UseGuards } from '@nestjs/common';
 import { ApiTags, ApiOperation, ApiResponse, ApiQuery, ApiBearerAuth } from '@nestjs/swagger';
 import { AnalyticsService } from './analytics.service';
-<<<<<<< HEAD
 import { FlexibleAuthGuard } from '../auth/guards/flexible-auth.guard';
 import { RolesGuard } from '../auth/guards/roles.guard';
 import { Roles } from '../auth/decorators/roles.decorator';
-=======
 import { AnalyticsQueryDto, ExportQueryDto } from '../common/dto/query.dto';
->>>>>>> 4a4e854f
 
 @ApiTags('analytics')
 @Controller('analytics')
@@ -27,7 +24,6 @@
   @Get('trends')
   @ApiOperation({ summary: 'Get pricing trends' })
   @ApiResponse({ status: 200, description: 'Pricing trends retrieved successfully' })
-<<<<<<< HEAD
   @ApiQuery({ name: 'service', required: false, description: 'Filter by service type' })
   @ApiQuery({ name: 'state', required: false, description: 'Filter by state' })
   @ApiQuery({ name: 'period', required: false, description: 'Time period (30d, 90d, 1y)' })
@@ -38,10 +34,8 @@
     @Query('period') period?: string,
   ) {
     return this.analyticsService.getPricingTrends({ service, state, period });
-=======
   async getPricingTrends(@Query() query: AnalyticsQueryDto) {
     return this.analyticsService.getPricingTrends(query);
->>>>>>> 4a4e854f
   }
 
   @Get('powerbi')
@@ -55,7 +49,6 @@
   @Get('export')
   @ApiOperation({ summary: 'Export analytics data' })
   @ApiResponse({ status: 200, description: 'Analytics data export prepared successfully' })
-<<<<<<< HEAD
   @ApiQuery({ name: 'format', required: false, description: 'Export format (csv, json, excel)' })
   @ApiQuery({ name: 'dataset', required: false, description: 'Dataset to export (hospitals, prices, analytics)' })
   @Roles('admin', 'api-user')
@@ -64,9 +57,7 @@
     @Query('dataset') dataset?: string,
   ) {
     return this.analyticsService.exportData({ format, dataset });
-=======
   async exportData(@Query() query: ExportQueryDto) {
     return this.analyticsService.exportData(query);
->>>>>>> 4a4e854f
   }
 }